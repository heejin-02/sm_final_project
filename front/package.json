--- conflicted
+++ resolved
@@ -19,14 +19,7 @@
   },
   "dependencies": {
     "@tailwindcss/vite": "^4.1.10",
-<<<<<<< HEAD
-<<<<<<< HEAD
     "axios": "^1.10.0",
-=======
->>>>>>> ce0d75f60cb8c95fffaef6400f5634dbd9cc211e
-=======
-    "axios": "^1.10.0",
->>>>>>> 59fd2483
     "d3-color": "^3.1.0",
     "d3-scale": "^4.0.2",
     "d3-scale-chromatic": "^3.1.0",
