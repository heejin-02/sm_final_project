// src/components/StatisticsChart.jsx
import React from 'react';
import {
  LineChart,
  Line,
  BarChart,
  Bar,
  PieChart,
  Pie,
  Cell,
  XAxis,
  YAxis,
  CartesianGrid,
  Tooltip,
  Legend,
  ResponsiveContainer
} from 'recharts';

export default function StatisticsChart({ data, period }) {
  if (!data) return null;

  // 차트용 데이터 변환
  const getChartData = () => {
    if (period === 'daily') {
      // 새로운 daily API 데이터 구조 사용
      if (data.hourlyStats) {
        return data.hourlyStats.map(item => ({
          time: `${item.hour}시`,
          count: item.count || 0
        }));
      }
      // 기존 구조 fallback
      return data.detailList?.map(item => ({
        time: item.datetime.split(' ')[1] || item.datetime, // 시간만 추출
        count: item.count || 0, // 실제 count 값 사용
        bugType: item.bugType,
        region: item.region
      })) || [];
    } else if (period === 'monthly') {
      // 월간: 주차별 바 차트
      return Object.entries(data.groupedData || {}).map(([key, group]) => ({
        period: group.title.replace('2025년 1월 ', '').replace(' (1일~7일)', '').replace(' (8일~14일)', '').replace(' (15일~21일)', '').replace(' (22일~31일)', ''),
        count: group.count,
        items: group.items.length
      }));
    } else if (period === 'yearly') {
      // 연간: 월별 바 차트
      return Object.entries(data.groupedData || {}).map(([key, group]) => ({
        month: group.title.replace('2024년 ', ''),
        count: group.count,
        items: group.items.length
      }));
    }
    return [];
  };

  // 해충 종류별 파이 차트 데이터
  const getPieData = () => {
    if (period === 'daily' && data.insectDistribution) {
      // 새로운 daily API 데이터 구조 사용
      return data.insectDistribution.map(item => ({
        name: item.insect,
        value: item.count
      }));
    }

    // 기존 구조 fallback
    const bugCounts = {};

    if (period === 'daily' && data.detailList) {
      data.detailList.forEach(item => {
        bugCounts[item.bugType] = (bugCounts[item.bugType] || 0) + (item.count || 1);
      });
    } else if ((period === 'monthly' || period === 'yearly') && data.groupedData) {
      Object.values(data.groupedData).forEach(group => {
        group.items.forEach(item => {
          bugCounts[item.bugType] = (bugCounts[item.bugType] || 0) + 1;
        });
      });
    }

    return Object.entries(bugCounts).map(([name, value]) => ({ name, value }));
  };

  const chartData = getChartData();
  const pieData = getPieData();

  // 파이 차트 색상
  const COLORS = ['#ef4444', '#f97316', '#eab308', '#22c55e', '#3b82f6', '#8b5cf6'];

  return (
    <div className="statistics-charts">
      <div className="grid grid-cols-1 lg:grid-cols-2 gap-6">
        
        {/* 메인 차트 */}
        <div className="bordered-box">
          <h3 className="text-lg font-bold mb-4">
            📊 {period === 'daily' ? '시간별' : period === 'monthly' ? '주차별' : '월별'} 탐지 현황
          </h3>
          <ResponsiveContainer width="100%" height={300}>
            {period === 'daily' ? (
              <LineChart data={chartData}>
                <CartesianGrid strokeDasharray="3 3" />
                <XAxis dataKey="time" />
                <YAxis />
                <Tooltip 
                  formatter={(value, name) => [value, '탐지 수']}
                  labelFormatter={(label) => `시간: ${label}`}
                />
                <Legend />
                <Line 
                  type="monotone" 
                  dataKey="count" 
                  stroke="#ef4444" 
                  strokeWidth={3}
                  dot={{ fill: '#ef4444', strokeWidth: 2, r: 6 }}
                  name="탐지 수"
                />
              </LineChart>
            ) : (
              <BarChart data={chartData}>
                <CartesianGrid strokeDasharray="3 3" />
                <XAxis dataKey={period === 'monthly' ? 'period' : 'month'} />
                <YAxis />
                <Tooltip 
                  formatter={(value, name) => [value, '탐지 건수']}
                />
                <Legend />
                <Bar 
                  dataKey="count" 
                  fill="#3b82f6" 
                  name="탐지 건수"
                  radius={[4, 4, 0, 0]}
                />
              </BarChart>
            )}
          </ResponsiveContainer>
        </div>

        {/* 해충 종류별 파이 차트 */}
        <div className="bordered-box">
          <h3 className="text-lg font-bold mb-4">🐛 해충 종류별 분포</h3>
          <ResponsiveContainer width="100%" height={300}>
            <PieChart>
              <Pie
                data={pieData}
                cx="50%"
                cy="50%"
                labelLine={false}
                label={({ name, percent }) => `${name} ${(percent * 100).toFixed(0)}%`}
                outerRadius={80}
                fill="#8884d8"
                dataKey="value"
              >
                {pieData.map((entry, index) => (
                  <Cell key={`cell-${index}`} fill={COLORS[index % COLORS.length]} />
                ))}
              </Pie>
              <Tooltip formatter={(value, name) => [value, '탐지 수']} />
            </PieChart>
          </ResponsiveContainer>
        </div>

        {/* 구역별 히트맵 차트 (일간만) */}
        {period === 'daily' && (() => {
<<<<<<< HEAD
          // 구역별 데이터 집계
          const regionData = chartData.reduce((acc, item) => {
            const existing = acc.find(a => a.region === item.region);
            if (existing) {
              existing.count += item.count;
              existing.incidents += 1; // 탐지 횟수
            } else {
              acc.push({
                region: item.region,
                count: item.count,
                incidents: 1
              });
            }
            return acc;
          }, []);

          console.log('🏠 구역별 데이터:', regionData);
=======
          // 새로운 API 데이터 구조 사용
          let regionData = [];
          if (data.zoneStats && data.zoneStats.length > 0) {
            regionData = data.zoneStats.map(item => ({
              region: item.zone,
              count: item.count,
              incidents: item.count // 탐지 횟수와 동일하게 처리
            }));
          } else {
            // 기존 구조 fallback
            regionData = chartData.reduce((acc, item) => {
              const existing = acc.find(a => a.region === item.region);
              if (existing) {
                existing.count += item.count;
                existing.incidents += 1; // 탐지 횟수
              } else {
                acc.push({
                  region: item.region,
                  count: item.count,
                  incidents: 1
                });
              }
              return acc;
            }, []);
          }

          // console.log('구역별 데이터:', regionData);
>>>>>>> ad4cf790

          return (
            <div className="bordered-box lg:col-span-2">
              <h3 className="text-lg font-bold mb-4">🏠 구역별 탐지 현황</h3>
              {regionData.length > 0 ? (
                <ResponsiveContainer width="100%" height={250}>
                  <BarChart
                    data={regionData}
                    margin={{ top: 20, right: 30, left: 20, bottom: 60 }}
                  >
                    <CartesianGrid strokeDasharray="3 3" />
                    <XAxis
                      dataKey="region"
                      tick={{ fontSize: 12, angle: -45, textAnchor: 'end' }}
                      height={60}
                    />
                    <YAxis
                      tickFormatter={(value) => `${value}건`}
                    />
                    <Tooltip
                      formatter={(value, name) => [
                        `${value}건`,
                        '탐지 수'
                      ]}
                      labelFormatter={(label) => `${label}`}
                      contentStyle={{
                        backgroundColor: 'white',
                        border: '1px solid #ccc',
                        borderRadius: '4px'
                      }}
                    />
                    <Bar
                      dataKey="count"
                      fill="#22c55e"
                      radius={[4, 4, 0, 0]}
                      stroke="#16a34a"
                      strokeWidth={1}
                    />
                  </BarChart>
                </ResponsiveContainer>
              ) : (
                <div className="flex items-center justify-center h-48 text-gray-500">
                  구역별 데이터가 없습니다.
                </div>
              )}
            </div>
          );
        })()}
      </div>
    </div>
  );
}<|MERGE_RESOLUTION|>--- conflicted
+++ resolved
@@ -163,25 +163,6 @@
 
         {/* 구역별 히트맵 차트 (일간만) */}
         {period === 'daily' && (() => {
-<<<<<<< HEAD
-          // 구역별 데이터 집계
-          const regionData = chartData.reduce((acc, item) => {
-            const existing = acc.find(a => a.region === item.region);
-            if (existing) {
-              existing.count += item.count;
-              existing.incidents += 1; // 탐지 횟수
-            } else {
-              acc.push({
-                region: item.region,
-                count: item.count,
-                incidents: 1
-              });
-            }
-            return acc;
-          }, []);
-
-          console.log('🏠 구역별 데이터:', regionData);
-=======
           // 새로운 API 데이터 구조 사용
           let regionData = [];
           if (data.zoneStats && data.zoneStats.length > 0) {
@@ -209,7 +190,6 @@
           }
 
           // console.log('구역별 데이터:', regionData);
->>>>>>> ad4cf790
 
           return (
             <div className="bordered-box lg:col-span-2">
