--- conflicted
+++ resolved
@@ -42,52 +42,7 @@
     }
   });
 
-<<<<<<< HEAD
-  const [isLoggedIn, setIsLoggedIn] = useState(() => {
-    try {
-      const savedLoginState = localStorage.getItem(STORAGE_KEYS.IS_LOGGED_IN);
-      const loginTime = localStorage.getItem(STORAGE_KEYS.LOGIN_TIME);
-
-      if (savedLoginState === 'true' && loginTime) {
-        // 로그인 시간 체크 (7일 이내인지)
-        const loginDate = new Date(loginTime);
-        const now = new Date();
-        const daysDiff = (now - loginDate) / (1000 * 60 * 60 * 24);
-
-        if (daysDiff <= LOGIN_EXPIRY_DAYS) {
-          return true;
-        } else {
-          // 만료된 로그인 정보 삭제
-          localStorage.removeItem(STORAGE_KEYS.USER);
-          localStorage.removeItem(STORAGE_KEYS.IS_LOGGED_IN);
-          localStorage.removeItem(STORAGE_KEYS.LOGIN_TIME);
-          return false;
-        }
-      }
-      return false;
-    } catch (error) {
-      console.error('로그인 상태 복원 실패:', error);
-      return false;
-    }
-  });
-
-  // 로그인 상태가 변경될 때마다 localStorage 업데이트
-  useEffect(() => {
-    if (isLoggedIn && user) {
-      localStorage.setItem(STORAGE_KEYS.USER, JSON.stringify(user));
-      localStorage.setItem(STORAGE_KEYS.IS_LOGGED_IN, 'true');
-      localStorage.setItem(STORAGE_KEYS.LOGIN_TIME, new Date().toISOString());
-      console.log('✅ 로그인 상태 저장됨');
-    } else {
-      localStorage.removeItem(STORAGE_KEYS.USER);
-      localStorage.removeItem(STORAGE_KEYS.IS_LOGGED_IN);
-      localStorage.removeItem(STORAGE_KEYS.LOGIN_TIME);
-      console.log('🗑️ 로그인 상태 삭제됨');
-    }
-  }, [isLoggedIn, user]);
-=======
   const [isLoggedIn, setIsLoggedIn] = useState(false);
->>>>>>> ad4cf790
 
   // 초기화 시 서버 세션에서 로그인 상태 확인
   useEffect(() => {
@@ -161,19 +116,6 @@
     }
   };
 
-<<<<<<< HEAD
-  const logout = () => {
-    // 로그아웃 시 초기화
-    setUser(null);
-    setIsLoggedIn(false);
-
-    // localStorage 정리
-    localStorage.removeItem(STORAGE_KEYS.USER);
-    localStorage.removeItem(STORAGE_KEYS.IS_LOGGED_IN);
-    localStorage.removeItem(STORAGE_KEYS.LOGIN_TIME);
-
-    console.log('👋 로그아웃 완료');
-=======
   const logout = async () => {
     try {
       // 서버에 로그아웃 요청
@@ -197,7 +139,6 @@
       setIsLoggedIn(false);
       localStorage.clear();
     }
->>>>>>> ad4cf790
   };
 
   const selectFarm = (farm) => {
