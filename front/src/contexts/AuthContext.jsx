--- conflicted
+++ resolved
@@ -1,19 +1,9 @@
 // src/contexts/AuthContext.js
 import { createContext, useContext, useState, useEffect } from 'react';
-import { loginCheck } from '../api/auth';
+import { loginCheck, checkSession, logout as apiLogout, getUserFarms } from '../api/auth';
 import axios from 'axios';
 
-// 세션 확인 API
-const checkSession = async () => {
-  try {
-    const response = await axios.get('http://localhost:8095/api/home/check-session', {
-      withCredentials: true
-    });
-    return response.data;
-  } catch (error) {
-    return null;
-  }
-};
+// checkSession은 auth.js에서 import하여 사용
 
 // 1. Context 생성
 const AuthContext = createContext();
@@ -47,33 +37,72 @@
   // 초기화 시 서버 세션에서 로그인 상태 확인
   useEffect(() => {
     const initializeAuth = async () => {
-      const sessionData = await checkSession();
 
-      if (sessionData) {
-        // 서버 세션이 유효한 경우
-        setUser({
-          userName: sessionData.userName,
-          userPhone: sessionData.userPhone,
-          role: sessionData.role,
-          selectedFarm: null, // 농장 정보는 별도로 로드
-        });
-        setIsLoggedIn(true);
+      try {
+        const sessionData = await checkSession();
 
-        // localStorage에도 백업 저장 (UX 향상용)
-        localStorage.setItem(STORAGE_KEYS.USER, JSON.stringify({
-          userName: sessionData.userName,
-          userPhone: sessionData.userPhone,
-          role: sessionData.role,
-        }));
-        localStorage.setItem(STORAGE_KEYS.IS_LOGGED_IN, 'true');
-        localStorage.setItem(STORAGE_KEYS.LOGIN_TIME, new Date().toISOString());
-      } else {
-        // 서버 세션이 없는 경우 localStorage 정리
-        localStorage.removeItem(STORAGE_KEYS.USER);
-        localStorage.removeItem(STORAGE_KEYS.IS_LOGGED_IN);
-        localStorage.removeItem(STORAGE_KEYS.LOGIN_TIME);
-        setUser(null);
-        setIsLoggedIn(false);
+        if (sessionData.isAuthenticated && sessionData.user) {
+
+          // 농장 리스트는 항상 최신 정보로 조회
+          let selectedFarm = null;
+          try {
+            const farmListResponse = await getUserFarms(sessionData.user.userPhone);
+            const farmList = farmListResponse.data;
+
+            // 세션에 저장된 농장 ID로 선택된 농장 찾기
+            const selectedFarmIdx = sessionData.user.selectedFarmIdx;
+            selectedFarm = farmList.find(farm => farm.farmIdx === selectedFarmIdx) || farmList[0] || null;
+
+          } catch (error) {
+            console.error('농장 리스트 조회 실패:', error);
+          }
+
+          setUser({
+            userName: sessionData.user.userName,
+            userPhone: sessionData.user.userPhone,
+            role: sessionData.user.role,
+            selectedFarm: selectedFarm,
+          });
+          setIsLoggedIn(true);
+
+          // localStorage에도 저장
+          localStorage.setItem(STORAGE_KEYS.USER, JSON.stringify({
+            ...sessionData.user,
+            selectedFarm: selectedFarm
+          }));
+          localStorage.setItem(STORAGE_KEYS.IS_LOGGED_IN, 'true');
+          localStorage.setItem(STORAGE_KEYS.LOGIN_TIME, new Date().toISOString());
+        } else {
+          // 서버 세션이 없는 경우 - localStorage 확인
+          const savedUser = localStorage.getItem(STORAGE_KEYS.USER);
+          const savedLoginStatus = localStorage.getItem(STORAGE_KEYS.IS_LOGGED_IN);
+
+          if (savedUser && savedLoginStatus === 'true') {
+            const userData = JSON.parse(savedUser);
+            setUser(userData);
+            setIsLoggedIn(true);
+          } else {
+            console.log('🧹 localStorage 정리');
+            localStorage.removeItem(STORAGE_KEYS.USER);
+            localStorage.removeItem(STORAGE_KEYS.IS_LOGGED_IN);
+            localStorage.removeItem(STORAGE_KEYS.LOGIN_TIME);
+            setUser(null);
+            setIsLoggedIn(false);
+          }
+        }
+      } catch (error) {
+        // 오류 시 localStorage 기반으로 fallback
+        const savedUser = localStorage.getItem(STORAGE_KEYS.USER);
+        const savedLoginStatus = localStorage.getItem(STORAGE_KEYS.IS_LOGGED_IN);
+
+        if (savedUser && savedLoginStatus === 'true') {
+          const userData = JSON.parse(savedUser);
+          setUser(userData);
+          setIsLoggedIn(true);
+        } else {
+          setUser(null);
+          setIsLoggedIn(false);
+        }
       }
     };
 
@@ -118,10 +147,8 @@
 
   const logout = async () => {
     try {
-      // 서버에 로그아웃 요청
-      await axios.get('http://localhost:8095/api/home/logout', {
-        withCredentials: true
-      });
+      // auth.js의 logout 함수 사용 (POST 방식)
+      await apiLogout();
 
       // 로그아웃 시 초기화
       setUser(null);
@@ -143,16 +170,12 @@
 
   const selectFarm = (farm) => {
     // 농장정보 받아오기
-<<<<<<< HEAD
     setUser((prev) => {
       const updatedUser = { ...prev, selectedFarm: farm };
       // localStorage에도 즉시 업데이트
       localStorage.setItem(STORAGE_KEYS.USER, JSON.stringify(updatedUser));
       return updatedUser;
     });
-=======
-    setUser((prev) => ({ ...prev, selectedFarm: farm }));
->>>>>>> 5ed1c9b5
   };
 
   return (
