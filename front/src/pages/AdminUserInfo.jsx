--- conflicted
+++ resolved
@@ -117,11 +117,7 @@
 
     try {
       // TODO: 실제 API 호출로 회원 이름 수정
-<<<<<<< HEAD
       console.log('회원 이름 수정:', editedUserName.trim());
-=======
-      // console.log('회원 이름 수정:', editedUserName.trim());
->>>>>>> 5ed1c9b5
 
       // 임시로 로컬 상태 업데이트
       const updatedList = userDetailList.map(user => ({
@@ -155,11 +151,7 @@
   if (error) {
     return (
       <div className="section">
-<<<<<<< HEAD
         <div className="inner inner_1080">
-=======
-        <div className="inner">
->>>>>>> 5ed1c9b5
           <h1 className="tit-head">회원 상세 정보</h1>
           <div className="flex items-center justify-end mb-6">
             <button
@@ -190,11 +182,7 @@
   if (!userDetailList || userDetailList.length === 0) {
     return (
       <div className="section">
-<<<<<<< HEAD
         <div className="inner inner_1080">
-=======
-        <div className="inner">
->>>>>>> 5ed1c9b5
           <h1 className="tit-head">회원 상세 정보</h1>
           <div className="flex justify-between items-center mb-4">
             <h2 className="tit">회원 정보를 찾을 수 없습니다</h2>
@@ -218,11 +206,7 @@
 
   return (
     <div className="section">
-<<<<<<< HEAD
       <div className="inner inner_1080">
-=======
-      <div className="inner">
->>>>>>> 5ed1c9b5
         <h1 className="tit-head">회원 상세 정보</h1>
 				<div className="flex items-center justify-end mb-6">
 					<button
@@ -234,17 +218,10 @@
 				</div>		
 
         {/* 회원 기본 정보 카드 */}
-<<<<<<< HEAD
         <div className="admForm">
           <div className="admForm-header">
             <h3>회원 기본 정보</h3>
             <div className="btn-group">
-=======
-        <div className="bg-white border border-gray-200 rounded-xl shadow-sm p-8 mb-8">
-          <div className="flex justify-between items-start mb-6">
-            <h3 className="text-xl font-semibold text-gray-800">회원 기본 정보</h3>
-            <div className="flex gap-2">
->>>>>>> 5ed1c9b5
               {!isEditing ? (
                 <button
                   onClick={handleStartEdit}
@@ -277,7 +254,6 @@
             </div>
           </div>
 
-<<<<<<< HEAD
           <div className="admForm-ul">
             <div className="input-group flex-06">
               <label>이름</label>
@@ -287,8 +263,6 @@
                   value={userInfo.userName || ''}
                   readOnly
                 />
-
-=======
           <div className="grid grid-cols-1 md:grid-cols-3 gap-6">
             <div className="space-y-2">
               <label className="block text-sm font-medium text-gray-600">이름</label>
@@ -296,18 +270,13 @@
                 <div className="text-lg font-medium text-gray-900 bg-gray-50 px-4 py-3 rounded-lg">
                   {userInfo.userName}
                 </div>
->>>>>>> 5ed1c9b5
               ) : (
                 <div>
                   <input
                     type="text"
                     value={editedUserName}
                     onChange={(e) => setEditedUserName(e.target.value)}
-<<<<<<< HEAD
                     className={`input ${
-=======
-                    className={`input w-full ${
->>>>>>> 5ed1c9b5
                       !editedUserName.trim() || editedUserName.trim().length < 2
                         ? 'border-red-300 focus:border-red-500'
                         : 'border-gray-300 focus:border-blue-500'
@@ -323,7 +292,6 @@
               )}
             </div>
 
-<<<<<<< HEAD
             <div className="input-group flex-08">
               <label>아이디(휴대폰번호)</label>
               <input
@@ -404,75 +372,6 @@
               </table>
             </div>
           </div>
-
-=======
-            <div className="space-y-2">
-              <label className="block text-sm font-medium text-gray-600">아이디(휴대폰번호)</label>
-              <div className="text-lg font-medium text-gray-900 bg-gray-50 px-4 py-3 rounded-lg">
-                {userInfo.userPhone}
-              </div>
-            </div>
-
-            <div className="space-y-2">
-              <label className="block text-sm font-medium text-gray-600">가입날짜</label>
-              <div className="text-lg font-medium text-gray-900 bg-gray-50 px-4 py-3 rounded-lg">
-                {userInfo.joinedAt}
-              </div>
-            </div>
-          </div>
-        </div>
-
-        {/* 농장 추가 버튼 */}
-        <div className="flex justify-end mb-4">
-          <button
-            onClick={handleAddFarm}
-            className="btn btn-primary"
-          >
-            농장 추가
-          </button>
-        </div>
-
-        {/* 농장 목록 테이블 */}
-        <div className="table-wrap">
-          <div className="overflow-x-auto">
-            <table className="table">
-              <thead>
-                <tr>
-                  <th>번호</th>
-                  <th>재배 작물</th>
-                  <th>농장 이름</th>
-                  <th>농장 주소</th>
-                  <th>농장 번호</th>
-                </tr>
-              </thead>
-              <tbody>
-                {userDetailList.length > 0 && userDetailList.some(farm => farm.farmName) ? (
-                  userDetailList
-                    .filter(farm => farm.farmName) // 농장 이름이 있는 것만 필터링
-                    .map((farm, index) => (
-                      <tr
-                        key={farm.farmIdx || `farm-${index}`}
-                        onClick={() => handleFarmClick(farm.farmIdx)}
-                        className="cursor-pointer hover:bg-gray-50 transition-colors"
-                      >
-                        <td data-farm-idx={farm.farmIdx}>{index + 1}</td>
-                        <td>{farm.farmCrops || '-'}</td>
-                        <td>{farm.farmName}</td>
-                        <td>{farm.farmAddr || '-'}</td>
-                        <td>{farm.farmPhone || '-'}</td>
-                      </tr>
-                    ))
-                ) : (
-                  <tr>
-                    <td colSpan="7" className="text-center text-gray-500 py-8">
-                      등록된 농장 정보가 없습니다.
-                    </td>
-                  </tr>
-                )}
-              </tbody>
-            </table>
-          </div>
->>>>>>> 5ed1c9b5
         </div>
 
       </div>
