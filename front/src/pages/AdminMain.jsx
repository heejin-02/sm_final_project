--- conflicted
+++ resolved
@@ -44,8 +44,6 @@
       const filteredList = rawUserList.filter(user => user.userPhone !== 'admin');
 
       // console.log('🔍 admin 제외 후:', filteredList.length, '건');
-
-<<<<<<< HEAD
       // 회원별로 중복 제거 (userPhone 기준으로 farmIdx가 가장 낮은 농장을 대표로 사용)
       const uniqueUserMap = new Map();
       filteredList.forEach(user => {
@@ -58,13 +56,6 @@
           if (user.farmIdx && existingUser.farmIdx && user.farmIdx < existingUser.farmIdx) {
             uniqueUserMap.set(user.userPhone, user);
           }
-=======
-      // 회원별로 중복 제거 (userPhone 기준으로 첫 번째 농장만 대표로 사용)
-      const uniqueUserMap = new Map();
-      filteredList.forEach(user => {
-        if (!uniqueUserMap.has(user.userPhone)) {
-          uniqueUserMap.set(user.userPhone, user);
->>>>>>> 5ed1c9b5
         }
       });
 
@@ -205,11 +196,7 @@
       <div className="section p-6">
         <div className="inner">
           <h1 className="tit-head">전체 회원 정보</h1>
-<<<<<<< HEAD
           <div className="flex items-center justify-between mb-6">
-=======
-          <div className="flex items-center justify-end mb-6">
->>>>>>> 5ed1c9b5
             <p className="text-gray-600 mt-1">
               총 {totalCount}명의 회원 (페이지당 {pageSize}개씩 표시)
             </p>
