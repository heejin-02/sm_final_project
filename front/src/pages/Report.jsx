// src/pages/Report.jsx
<<<<<<< HEAD
import { useEffect, useState } from 'react';
import { useParams } from 'react-router-dom';
import { useAuth } from '../contexts/AuthContext';
import { useStatistics } from '../hooks/useStatistics';
import { useDailyStats } from '../hooks/useDailyStats';
import Loader from '../components/Loader';
import LeftPanel from '../components/LeftPanel';
import DateNavigation from '../components/DateNavigation';
import GroupedDetailList from '../components/GroupedDetailList';
import StatisticsChart from '../components/StatisticsChart';

export default function Report() {
  const { period } = useParams(); // 'daily', 'monthly', 'yearly'
  const { user } = useAuth();
  // daily 모드일 때는 어제 날짜를 기본값으로 설정
=======
import { useState, useEffect } from 'react';
import { useParams }       from 'react-router-dom';
import { useAuth }         from '../contexts/AuthContext';
import { useStatistics }   from '../hooks/useStatistics';
import Loader              from '../components/Loader';
import LeftPanel           from '../components/LeftPanel';
import DateNavigation      from '../components/DateNavigation';
import GroupedDetailList   from '../components/GroupedDetailList';
import StatisticsChart     from '../components/StatisticsChart';

// 새로 만든 테이블 컴포넌트
import YearOverYearTable from '../components/YearOverYearTable';

export default function Report() {
  const { period } = useParams(); // 'daily' | 'monthly' | 'yearly'
  const { user }   = useAuth();

  // 기본 날짜 설정
>>>>>>> 521dc3ca
  const getDefaultDate = () => {
    const d = new Date();
    if (period === 'daily') d.setDate(d.getDate() - 1);
    return d;
  };

  const [currentDate, setCurrentDate] = useState(() => getDefaultDate());
  const {
    stats,
    loading,
    error,
    gptSummary,
    gptLoading,
    gptError,
    refetch
  } = useStatistics({ period, date: currentDate });

  // 일간, 월간, 연간 클릭할 때마다 오늘 날짜 기준으로 초기화
  useEffect(() => {
    setCurrentDate(getDefaultDate());
  }, [period]);

<<<<<<< HEAD
  const farm = user?.selectedFarm;
=======
  // daily 전용: 오늘인지 체크
  const isToday = period === 'daily'
    && new Date().toDateString() === new Date(currentDate).toDateString();

  // daily 전용: 빈 데이터 여부
  const isEmptyData = period === 'daily'
    && stats
    && stats.totalCount === 0
    && stats.insectTypeCount === 0
    && (!stats.details || stats.details.length === 0);
>>>>>>> 521dc3ca

  // 진입 시 스크롤 잠금
  useEffect(() => {
    document.body.style.overflow = 'hidden';
    document.documentElement.style.overflow = 'hidden';
    return () => {
      document.body.style.overflow = '';
      document.documentElement.style.overflow = '';
    };
  }, []);

  if (!user?.selectedFarm) {
    return <p>선택된 농장이 없습니다. 다시 선택해주세요.</p>;
  }
  if (loading) {
    return <Loader message="통계 데이터를 불러오는 중입니다..." />;
  }
  if (error) {
    return <div className="text-center p-8 text-red-600">오류: {error}</div>;
  }

  // stats가 아직 null이면, 데이터 준비 중이므로 로더만 보여주기
  if (!stats) {
   return <Loader message="통계 데이터를 불러오는 중입니다..." />;
  }

  // 제목·설명 헬퍼
  const getPeriodTitle = () => ({
    daily:   '일간 통계',
    monthly: '월간 통계',
    yearly:  '연간 통계'
  }[period] || '통계');

  const getPeriodDescription = () => ({
    daily:   '선택한 날짜의 해충 탐지 현황입니다.',
    monthly: '선택한 월의 해충 탐지 현황입니다.',
    yearly:  '선택한 연도의 해충 탐지 현황입니다.'
  }[period] || '해충 탐지 현황입니다.');

  // 날짜 변경 핸들러
  const handleDateChange = newDate => {
    setCurrentDate(newDate);
  };

  return (
    <div className="section flex">
      <LeftPanel />

      <div className="right-section flex-1 overflow-y-auto">
        <div className="max-w-6xl mx-auto">
          {/* 헤더 */}
          <div className="r-sec-top mb-6 flex justify-between items-center">
            <div>
              <p className="tit">{getPeriodTitle()}</p>
              <p className="desc">{getPeriodDescription()}</p>
            </div>
          </div>

          {/* 날짜 선택 */}
          <DateNavigation
            period={period}
            currentDate={currentDate}
            onDateChange={handleDateChange}
          />

          {/* 하루 통계 준비 중 메시지 */}
          {isToday && (
            <div className="mt-8 text-center py-12">
              <p className="text-gray-500 text-lg">📊 통계 준비중입니다</p>
              <p className="text-gray-400 text-sm mt-2">
                일간 통계는 하루가 완전히 끝난 후 확인할 수 있습니다
              </p>
            </div>
          )}

          {/* 빈 데이터 메시지 */}
          {!isToday && isEmptyData && (
            <div className="mt-8 text-center py-12">
              <p className="text-gray-500 text-lg">통계에 사용할 탐지 데이터가 없습니다</p>
            </div>
          )}

          {/* 실제 데이터 */}
          {!isToday && !isEmptyData && (
            <div
              key={`${period}-${currentDate.toISOString().split('T')[0]}`}
              className="report-content"
            >
              {/* GPT 분석 */}
              <div className="baekgu-msg-wrap mt-8 flex">
                <div className="thumb mr-4">
                  <img src="/images/talk_109.png" alt="백구" />
                </div>
                <div className="baekgu-msg w-full">
                  {period === 'daily' ? (
                    gptLoading   ? '통계 내용을 토대로 분석 중입니다. 잠시만 기다려 주세요.' :
                    gptError     ? '분석 중 오류가 발생했습니다. 잠시 후 다시 시도해주세요.' :
                    gptSummary   || '분석을 준비 중입니다.'
                  ) : period === 'monthly' ? (
                    gptLoading   ? '통계 내용을 토대로 분석 중입니다. 잠시만 기다려 주세요.' :
                    gptError     ? '분석 중 오류가 발생했습니다. 잠시 후 다시 시도해주세요.' :
                    gptSummary   || '분석을 준비 중입니다.'
                  ) : (
                    '통계 내용을 토대로 분석 중입니다. 잠시만 기다려 주세요.'
                  )}
                </div>
              </div>

              {/* 요약 카드 */}
              <div className="grid grid-cols-1 md:grid-cols-2 lg:grid-cols-3 gap-4 mt-8">
                <div className="bordered-box">
                  <h3 className="font-bold mb-2">총 탐지 수</h3>
                  <p className="text-3xl font-bold">
                    {stats?.totalCount ?? 0}마리
                  </p>
                </div>
                <div className="bordered-box">
                  <h3 className="font-bold mb-2">탐지된 해충 종류</h3>
                  <p className="text-3xl font-bold">
                    {stats?.insectTypeCount ?? 0}종
                  </p>
                </div>
                <div className="bordered-box">
                  <h3 className="font-bold mb-2">최다 탐지 구역</h3>
                  <p className="text-xl font-bold">
                    {stats?.topZone ?? '데이터 없음'}
                  </p>
                </div>
              </div>

              {/* 연간: 계절별 비교 */}
              {period === 'yearly' && stats.seasonal && (
                <div className="mt-8">
                  <h2 className="text-xl font-bold mb-4">🌸 계절별 비교</h2>
                  <div className="grid grid-cols-2 md:grid-cols-4 gap-4">
                    {stats.seasonal.map(({ season, count, topBug }) => (
                      <div key={season} className="bordered-box text-center">
                        <p className="text-2xl mb-2">{season.emoji}</p>
                        <h3 className="font-bold mb-1">{season.label}</h3>
                        <p className="text-xl font-bold">{count}마리</p>
                        <p className="text-sm text-gray-600">{topBug} 多</p>
                      </div>
                    ))}
                  </div>
                </div>
              )}

              {/* 테이블 (더미 데이터 테스트용) */}
              {period === 'monthly' && (
                <YearOverYearTable
                  // 보여줄 월 레이블 배열
                  months={['1월', '2월', '3월', '4월', '5월', '6월', '7월', '8월','9월', '10월', '11월', '12월']}
                  // 전년도 월별 탐지 수 (배열)
                  previousYear={[12, 24, 45, 12, 35, 25, 35, 32, 15, 26, 12, 25]}
                  // 올해 월별 탐지 수 (배열)
                  currentYear={[14, 23, 52, 23, 23, 75, 43, 32]}
                  // 내년 예측치 (배열)
                  nextYear={[16, 22, 60, 32, 16, 99, 53, 32]}
                  // 강조(진하게)할 마지막 인덱스 (여기선 8월까지 → 8)
                  highlightUpTo={8}
                />
              )}

              {period === 'yearly' && (
                <YearOverYearTable
                  // 보여줄 월 레이블 배열
                  months={['봄(3~5월)', '여름(6~8월)', '가을(9~11월)', '겨울(12~2월)']}
                  // 전년도 월별 탐지 수 (배열)
                  previousYear={[125, 245, 455, 125]}
                  // 올해 월별 탐지 수 (배열)
                  currentYear={[145, 235]}
                  // 내년 예측치 (배열)
                  nextYear={[165, 225]}
                  // 강조(진하게)할 마지막 인덱스 (여기선 8월까지 → 8)
                  highlightUpTo={2}
                />
              )}              

              {/* 차트 */}
              <div className="mt-8">
                <StatisticsChart data={stats} period={period} />
              </div>

              {/* 상세 리스트 */}
              <div className="mt-8">
                <GroupedDetailList data={stats} period={period} />
              </div>
            </div>
          )}
        </div>
      </div>
    </div>
  );
}<|MERGE_RESOLUTION|>--- conflicted
+++ resolved
@@ -1,21 +1,4 @@
 // src/pages/Report.jsx
-<<<<<<< HEAD
-import { useEffect, useState } from 'react';
-import { useParams } from 'react-router-dom';
-import { useAuth } from '../contexts/AuthContext';
-import { useStatistics } from '../hooks/useStatistics';
-import { useDailyStats } from '../hooks/useDailyStats';
-import Loader from '../components/Loader';
-import LeftPanel from '../components/LeftPanel';
-import DateNavigation from '../components/DateNavigation';
-import GroupedDetailList from '../components/GroupedDetailList';
-import StatisticsChart from '../components/StatisticsChart';
-
-export default function Report() {
-  const { period } = useParams(); // 'daily', 'monthly', 'yearly'
-  const { user } = useAuth();
-  // daily 모드일 때는 어제 날짜를 기본값으로 설정
-=======
 import { useState, useEffect } from 'react';
 import { useParams }       from 'react-router-dom';
 import { useAuth }         from '../contexts/AuthContext';
@@ -34,7 +17,6 @@
   const { user }   = useAuth();
 
   // 기본 날짜 설정
->>>>>>> 521dc3ca
   const getDefaultDate = () => {
     const d = new Date();
     if (period === 'daily') d.setDate(d.getDate() - 1);
@@ -57,9 +39,6 @@
     setCurrentDate(getDefaultDate());
   }, [period]);
 
-<<<<<<< HEAD
-  const farm = user?.selectedFarm;
-=======
   // daily 전용: 오늘인지 체크
   const isToday = period === 'daily'
     && new Date().toDateString() === new Date(currentDate).toDateString();
@@ -70,7 +49,6 @@
     && stats.totalCount === 0
     && stats.insectTypeCount === 0
     && (!stats.details || stats.details.length === 0);
->>>>>>> 521dc3ca
 
   // 진입 시 스크롤 잠금
   useEffect(() => {
