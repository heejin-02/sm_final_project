// 인증 관련 api
import axios from 'axios';

const api = axios.create({
  baseURL: 'http://localhost:8095',
  withCredentials: true,
  headers: { 'Content-Type': 'application/json' }
});

// 로그인
export const loginCheck = (id, pw) =>
  api.post('/api/home/loginCheck', null, { params: { id, pw } });

// 사용자 - 농장 리스트 조회
export const getUserFarms = (userPhone) => {
  return api.get('/api/user/farms', { params: { userPhone } });
}

// 세션 확인
<<<<<<< HEAD
export const checkSession = async () => {
  try {
    const response = await api.get('/api/home/check-session');
    return response.data;
  } catch (error) {
    console.error('세션 확인 실패:', error);
    // 네트워크 오류 시 로그아웃 상태로 처리
    return {
      isAuthenticated: false,
      user: null
    };
  }
};

// 농장 선택 정보를 세션에 저장
export const selectFarmInSession = async (farmInfo) => {
  try {
    const response = await api.post('/api/home/select-farm', farmInfo);
    return response.data;
  } catch (error) {
    console.error('농장 선택 세션 저장 실패:', error);
    throw error;
  }
};

// 로그아웃
export const logout = async () => {
  try {
    const response = await api.post('/api/home/logout');
    return response.data;
  } catch (error) {
    throw error;
  }
};
=======
export const checkSession = () => {
  return api.get('/api/auth/session');
}

// 로그아웃
export const logout = () => {
  return api.post('/api/auth/logout');
}
>>>>>>> 9c858c58
<|MERGE_RESOLUTION|>--- conflicted
+++ resolved
@@ -17,7 +17,7 @@
 }
 
 // 세션 확인
-<<<<<<< HEAD
+
 export const checkSession = async () => {
   try {
     const response = await api.get('/api/home/check-session');
@@ -52,13 +52,3 @@
     throw error;
   }
 };
-=======
-export const checkSession = () => {
-  return api.get('/api/auth/session');
-}
-
-// 로그아웃
-export const logout = () => {
-  return api.post('/api/auth/logout');
-}
->>>>>>> 9c858c58
