// 인증 관련 api
import axios from 'axios';

const api = axios.create({
  baseURL: 'http://localhost:8095',
  withCredentials: true,
  headers: { 'Content-Type': 'application/json' }
});

// 로그인
export const loginCheck = (id, pw) =>
  api.post('/api/home/loginCheck', null, { params: { id, pw } });

// 사용자 - 농장 리스트 조회
export const getUserFarms = (userPhone) => {
  return api.get('/api/user/farms', { params: { userPhone } });
}

// 세션 확인
<<<<<<< HEAD
=======

>>>>>>> 226050b8
export const checkSession = async () => {
  try {
    const response = await api.get('/api/home/check-session');
    return response.data;
  } catch (error) {
    console.error('세션 확인 실패:', error);
    // 네트워크 오류 시 로그아웃 상태로 처리
    return {
      isAuthenticated: false,
      user: null
    };
  }
};

<<<<<<< HEAD
=======
// 농장 선택 정보를 세션에 저장
export const selectFarmInSession = async (farmInfo) => {
  try {
    const response = await api.post('/api/home/select-farm', farmInfo);
    return response.data;
  } catch (error) {
    console.error('농장 선택 세션 저장 실패:', error);
    throw error;
  }
};

>>>>>>> 226050b8
// 로그아웃
export const logout = async () => {
  try {
    const response = await api.post('/api/home/logout');
    return response.data;
  } catch (error) {
    throw error;
  }
<<<<<<< HEAD
};
=======
};
>>>>>>> 226050b8
<|MERGE_RESOLUTION|>--- conflicted
+++ resolved
@@ -17,10 +17,7 @@
 }
 
 // 세션 확인
-<<<<<<< HEAD
-=======
 
->>>>>>> 226050b8
 export const checkSession = async () => {
   try {
     const response = await api.get('/api/home/check-session');
@@ -35,20 +32,6 @@
   }
 };
 
-<<<<<<< HEAD
-=======
-// 농장 선택 정보를 세션에 저장
-export const selectFarmInSession = async (farmInfo) => {
-  try {
-    const response = await api.post('/api/home/select-farm', farmInfo);
-    return response.data;
-  } catch (error) {
-    console.error('농장 선택 세션 저장 실패:', error);
-    throw error;
-  }
-};
-
->>>>>>> 226050b8
 // 로그아웃
 export const logout = async () => {
   try {
@@ -57,8 +40,4 @@
   } catch (error) {
     throw error;
   }
-<<<<<<< HEAD
 };
-=======
-};
->>>>>>> 226050b8
