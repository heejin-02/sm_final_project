import argparse
import os
import time
from pathlib import Path
from datetime import datetime
import torch
import requests
import cv2
from twilio.rest import Client
from models.common import DetectMultiBackend
from utils.dataloaders import LoadStreams, LoadImages
from utils.general import (
    check_img_size, check_imshow, check_requirements,
    increment_path, non_max_suppression,
    scale_boxes
)
from utils.torch_utils import select_device, smart_inference_mode
from urllib.parse import quote
from signalwire.rest import Client as SignalWireClient
from dotenv import load_dotenv
<<<<<<< HEAD
import subprocess
=======
from ultralytics.utils.plotting import Annotator, colors
>>>>>>> ad4cf790
load_dotenv()
import re

# 고정 GH_IDX
gh_idx = 2


# 전화번호 포맷 정규화 함수
def normalize_phone(phone: str) -> str:
    digits_only = re.sub(r"[^0-9]", "", phone)  # 숫자만 남김
    if digits_only.startswith("0"):
        digits_only = digits_only[1:]  # 0 제거
    return f"+82{digits_only}"

# GH_IDX로 사용자 전화번호 가져오기 (QC_USER까지 조인)
def get_user_phone_by_gh_idx(gh_idx: int) -> str | None:
    try:
        res = requests.get(f"http://localhost:8000/api/get-phone?gh_idx={gh_idx}")
        if res.status_code == 200:
            raw_phone = res.json().get("phone")
            return normalize_phone(raw_phone)
        else:
            print("[전화번호 조회 실패]", res.status_code, res.text)
    except Exception as e:
        print("[전화번호 요청 오류]", e)
    return None

# 전화 쿨다운
last_call_time = 0
CALL_COOLDOWN = 60 #초단위 실사용시 10분으로 변경

SIGNALWIRE_PROJECT_ID = os.getenv("SIGNALWIRE_PROJECT_ID")
SIGNALWIRE_AUTH_TOKEN = os.getenv("SIGNALWIRE_AUTH_TOKEN")
SIGNALWIRE_PHONE_NUMBER = os.getenv("SIGNALWIRE_PHONE_NUMBER")
SIGNALWIRE_SPACE_URL = os.getenv("SIGNALWIRE_SPACE_URL")
PUBLIC_FASTAPI_BASE = "https://5d4417cd6b23.ngrok-free.app"


def make_call_by_gh_idx(gh_idx: int):
    global last_call_time
    now = time.time()
    if now - last_call_time < CALL_COOLDOWN:
        print(f"[전화 건너뜀] 최근에 발신됨 ({now - last_call_time:.1f}s 전)")
        return

    user_phone = get_user_phone_by_gh_idx(gh_idx)
    if not user_phone:
        print(f"[오류] gh_idx={gh_idx}에 해당하는 사용자 전화번호가 없습니다.")
        return

    try:
        client = SignalWireClient(
            SIGNALWIRE_PROJECT_ID,
            SIGNALWIRE_AUTH_TOKEN,
            signalwire_space_url=SIGNALWIRE_SPACE_URL
        )

        url = f"{PUBLIC_FASTAPI_BASE}/twilio-call"

        call = client.calls.create(
            from_=SIGNALWIRE_PHONE_NUMBER,
            to=user_phone,
            url=url
        )
        last_call_time = now
        print(f"[전화 발신] 대상: {user_phone} | Call SID: {call.sid}")
    except Exception as e:
        print("[전화 발신 실패]", e)


def get_insect_idx(name):
    return {
        "꽃노랑총채벌레": 1,
        "담배가루이": 2,
        "비단노린재": 3,
        "알락수염노린재": 4
    }.get(name, 0)

# 🐛 탐지 결과 API 전송
def send_detection_to_api(insect_name, confidence, img_idx):
    now = datetime.now()
    created_at = now.strftime("%Y-%m-%d %H:%M:%S")

    payload = {
        "anlsModel": "YOLOv5",
        "anlsContent": f"{insect_name} {confidence * 100:.2f}%로 탐지완료",
        "anlsResult": insect_name,
        "createdAt": created_at,
        "insectIdx": get_insect_idx(insect_name),
        "imgIdx": img_idx,
        "notiCheck": 'N',
        "ghIdx": gh_idx,
        "anlsAcc": int(confidence * 100)
    }

    try:
        res = requests.post("http://localhost:8095/api/qc-classification", json=payload)
        print(f"[전송] {insect_name} 저장 완료 | 신뢰도: {confidence:.2f} | 상태코드: {res.status_code}")
    except Exception as e:
        print("[전송 실패]", e)

# 🎥 영상 업로드 함수
def upload_video(file_path, class_id, gh_idx):
    url = "http://localhost:8095/api/qc-videos"
    files = {"video": open(file_path, "rb")}
    data = {"classId": class_id, "ghIdx": gh_idx}
    try:
        res = requests.post(url, files=files, data=data)
        print(f"[서버 응답 상태코드] {res.status_code}")
        print(f"[서버 응답 본문] {res.text}")
        if res.status_code == 200:
            json_res = res.json()
            return json_res.get("imgIdx")
    except Exception as e:
        print("[영상 전송 에러]", e)
    return None

@smart_inference_mode()
def run(weights=Path("best_clean.pt"), source=0, data=Path("data/coco128.yaml"), imgsz=(640, 640),
        conf_thres=0.25, iou_thres=0.45, device="", view_img=True):

    device = select_device(device)
    model = DetectMultiBackend(weights, device=device, data=data, fp16=False)
    stride, names, pt = model.stride, model.names, model.pt
    imgsz = check_img_size(imgsz, s=stride)

    dataset = LoadStreams(source, img_size=imgsz, stride=stride, auto=pt)
    model.warmup(imgsz=(1, 3, *imgsz))

    save_dir = Path("clips")
    save_dir.mkdir(parents=True, exist_ok=True)
    fourcc = cv2.VideoWriter_fourcc(*'mp4v')
    

    frame_buffer = []
    recording = False
    start_time = None
    fps = 30
    duration = 10
    insect_name = ""
    best_conf = 0
    video_path = ""

    # 벌레 탐지 쿨다운
    last_detection_time = 0
    DETECTION_COOLDOWN = 30 # 초 단위 

    for path, im, im0s, vid_cap, s in dataset:
        im = torch.from_numpy(im).to(model.device).float() / 255.0
        if im.ndim == 3:
            im = im[None]

        pred = model(im)
        pred = non_max_suppression(pred, conf_thres, iou_thres, max_det=1000)

        im0 = im0s[0].copy()
        annotator = Annotator(im0, line_width=3, example=str(names))

        detected = False

        for det in pred:
            if len(det):
                det[:, :4] = scale_boxes(im.shape[2:], det[:, :4], im0.shape).round()
                for *xyxy, conf, cls in reversed(det):
                    #print(f"[탐지 로그] 클래스: {names[int(cls)]}, 신뢰도: {conf:.2f}, 좌표: {xyxy}")
                    cls_id = int(cls)
                    insect_name = names[cls_id]
                    confidence = float(conf)
                    label = f"{insect_name} {confidence:.2f}"
                    annotator.box_label(xyxy, label, color=colors(cls_id, True))
                    detected = True

                    now = time.time()
                    if not recording and (now - last_detection_time) > DETECTION_COOLDOWN:
                        last_detection_time = now
                        start_time = time.time()
                        video_name = f"{insect_name}_{datetime.now().strftime('%Y%m%d_%H%M%S')}.mp4"
                        video_path = str(save_dir / video_name)
                        out = cv2.VideoWriter(video_path, fourcc, fps, (im0.shape[1], im0.shape[0]))
                        print(f"[녹화 시작] {video_path} | 탐지된 벌레: {insect_name} | 신뢰도: {confidence:.2f}")
                        best_conf = confidence
                        recording = True

        annotated_frame = annotator.result()

        if recording:
            out.write(annotated_frame)
            if time.time() - start_time > duration:
                recording = False
                out.release() 
                print("[녹화 종료]")

                converted_path = video_path.replace(".mp4", "_h264.mp4")
                 # 🔇 ffmpeg 로그 숨기기
                with open(os.devnull, 'w') as devnull:
                    subprocess.run(
                [
                    'ffmpeg', '-y',
                    '-i', video_path,
                    '-vcodec', 'libx264',
                    '-acodec', 'aac',
                    converted_path
                ],
                stdout=devnull,
                stderr=devnull
            )
                os.remove(video_path)
                video_path = converted_path

                class_id = get_insect_idx(insect_name)
                img_idx = upload_video(video_path, class_id, gh_idx)
                if img_idx:
                    time.sleep(1)
                    send_detection_to_api(insect_name, best_conf, img_idx)
                    make_call_by_gh_idx(gh_idx)

                    try:
                        gpt_res = requests.get(f"http://localhost:8000/api/summary-by-imgidx?imgIdx={img_idx}")
                        if gpt_res.status_code == 200:
                            print("[GPT] 요약 응답 저장 완료")
                        else:
                            print("[GPT] 요약 요청 실패", gpt_res.text)
                    except Exception as e:
                        print("[GPT] 요청 중 오류 발생:", e)

        if view_img:
            cv2.imshow("YOLOv5", annotated_frame)
            if cv2.waitKey(1) == ord("q"):
                break

def parse_opt():
    parser = argparse.ArgumentParser()
    parser.add_argument("--weights", type=str, default="best_clean.pt")
    parser.add_argument("--source", type=str, default="0")
    parser.add_argument("--imgsz", nargs="+", type=int, default=[640])
    parser.add_argument("--conf-thres", type=float, default=0.25)
    parser.add_argument("--iou-thres", type=float, default=0.45)
    parser.add_argument("--device", default="")
    parser.add_argument("--view-img", action="store_true")
    opt = parser.parse_args()
    opt.imgsz *= 2 if len(opt.imgsz) == 1 else 1
    return opt

def main(opt):
    check_requirements(exclude=("tensorboard", "thop"))
    run(**vars(opt))

if __name__ == "__main__":
    opt = parse_opt()
    main(opt)<|MERGE_RESOLUTION|>--- conflicted
+++ resolved
@@ -18,11 +18,8 @@
 from urllib.parse import quote
 from signalwire.rest import Client as SignalWireClient
 from dotenv import load_dotenv
-<<<<<<< HEAD
 import subprocess
-=======
 from ultralytics.utils.plotting import Annotator, colors
->>>>>>> ad4cf790
 load_dotenv()
 import re
 
