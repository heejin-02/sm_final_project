package com.smhrd.web.admin;

import java.util.Date;
<<<<<<< HEAD

=======
>>>>>>> 09123172
import lombok.Data;

@Data
public class AdminDTO {
	private Long farmIdx;

    private String userName;
    private String userPhone;
    private String farmName;
    private String farmAddr;
    private String farmPhone;
    private Date createdAt;

    private String userPw;
    private String joinedAt; 
    private String farmCrops;
    private String farmArea;
}<|MERGE_RESOLUTION|>--- conflicted
+++ resolved
@@ -1,10 +1,6 @@
 package com.smhrd.web.admin;
 
 import java.util.Date;
-<<<<<<< HEAD
-
-=======
->>>>>>> 09123172
 import lombok.Data;
 
 @Data
